# file to write the common logic
import pytest
import os

from gesund import Validation


@pytest.mark.parametrize(
    "plot_config", [{"problem_type": "object_detection"}], indirect=True
)
def test_validation_initialization(plot_config, setup_and_teardown):
    from gesund.core.schema import UserInputParams

    data_dir = "./tests/_data/object_detection"

    validator = Validation(
        annotations_path=f"{data_dir}/gesund_custom_format/annotation.json",
        predictions_path=f"{data_dir}/gesund_custom_format/prediction.json",
        class_mapping=f"{data_dir}/test_class_mappings.json",
        problem_type="object_detection",
        data_format="json",
        json_structure_type="gesund",
        metadata_path=f"{data_dir}/test_metadata.json",
        plot_config=plot_config,
    )

    assert isinstance(validator.user_params, UserInputParams)


@pytest.mark.parametrize(
    "plot_config", [{"problem_type": "object_detection"}], indirect=True
)
def test_validation_dataload(plot_config, setup_and_teardown):
    from gesund.core.schema import UserInputData

    data_dir = "./tests/_data/object_detection"

    validator = Validation(
        annotations_path=f"{data_dir}/gesund_custom_format/annotation.json",
        predictions_path=f"{data_dir}/gesund_custom_format/prediction.json",
        class_mapping=f"{data_dir}/test_class_mappings.json",
        problem_type="object_detection",
        data_format="json",
        json_structure_type="gesund",
        metadata_path=f"{data_dir}/test_metadata.json",
        plot_config=plot_config,
    )

    assert isinstance(validator.data, UserInputData)


@pytest.mark.parametrize(
    "plot_config", [{"problem_type": "object_detection"}], indirect=True
)
def test_metrics_manager(plot_config, setup_and_teardown):
    from gesund import Validation
    from gesund.validation._result import ValidationResult
    from gesund.core._managers.metric_manager import metric_manager

    problem_type = "object_detection"
    # problem_type = "classification"
    data_dir = f"./tests/_data/{problem_type}"
    validator = Validation(
        annotations_path=f"{data_dir}/gesund_custom_format/annotation.json",
        predictions_path=f"{data_dir}/gesund_custom_format/prediction.json",
        class_mapping=f"{data_dir}/test_class_mappings.json",
        problem_type=problem_type,
        data_format="json",
        json_structure_type="gesund",
        # metadata_path=f"{data_dir}/test_metadata_new.json",
        plot_config=plot_config,
    )

    validation_results = validator.run()

    assert isinstance(validation_results, ValidationResult) is True

    result_list = []
    for _metric in metric_manager.get_names(problem_type=problem_type):
        if _metric in validation_results.result:
            result_list.append(True)
        else:
            result_list.append(False)

    assert any(result_list) is True


@pytest.mark.parametrize(
    "plot_config", [{"problem_type": "object_detection"}], indirect=True
)
def test_plot_manager(plot_config, setup_and_teardown):
    from gesund import Validation
    from gesund.validation._result import ValidationResult
    from gesund.core._managers.metric_manager import metric_manager

    problem_type = "object_detection"
    data_dir = f"./tests/_data/{problem_type}"
    validator = Validation(
        annotations_path=f"{data_dir}/gesund_custom_format/annotation.json",
        predictions_path=f"{data_dir}/gesund_custom_format/prediction.json",
        class_mapping=f"{data_dir}/test_class_mappings.json",
        problem_type=problem_type,
        data_format="json",
        json_structure_type="gesund",
        metadata_path=f"{data_dir}/test_metadata_new.json",
        plot_config=plot_config,
    )

    validation_results = validator.run()
    assert isinstance(validation_results, ValidationResult) is True

    result_list = []
    for _metric in metric_manager.get_names(problem_type=problem_type):
        if _metric in validation_results.result:
            result_list.append(True)
        else:
            result_list.append(False)

    assert any(result_list) is True

    validation_results.plot(save_plot=True)
    for _metric in metric_manager.get_names(problem_type=problem_type):
        assert os.path.exists(f"plots/{_metric}.png") is True


@pytest.mark.parametrize(
    "plot_config, metric_name, cohort_id",
    [
        ({"problem_type": "classification"}, "lift_chart", None),
        ({"problem_type": "classification"}, "auc", None),
        ({"problem_type": "classification"}, "confusion_matrix", None),
        ({"problem_type": "classification"}, "most_confused", None),
        ({"problem_type": "classification"}, "stats_tables", None),
        ({"problem_type": "classification"}, "top_losses", None),
        ({"problem_type": "classification"}, "threshold", None),
    ],
)
def test_plot_manager_single_metric_classification(
    plot_config, metric_name, cohort_id, setup_and_teardown
):
    from gesund import Validation
    from gesund.validation._result import ValidationResult
    from gesund.core._managers.metric_manager import metric_manager
    from gesund.core._managers.plot_manager import plot_manager

    problem_type = "classification"
    data_dir = f"./tests/_data/{problem_type}"
    validator = Validation(
        annotations_path=f"{data_dir}/gesund_custom_format/annotation.json",
        predictions_path=f"{data_dir}/gesund_custom_format/prediction.json",
        class_mapping=f"{data_dir}/test_class_mappings.json",
        problem_type=problem_type,
        data_format="json",
        json_structure_type="gesund",
        # metadata_path=f"{data_dir}/test_metadata_new.json",
        plot_config=plot_config,
        cohort_args={"selection_criteria": "random"},
        metric_args={"threshold": [0.25, 0.5, 0.75]},
    )

    validation_results = validator.run()
    assert isinstance(validation_results, ValidationResult) is True

    assert metric_name in metric_manager.get_names(problem_type=problem_type)
    assert metric_name in plot_manager.get_names(problem_type=problem_type)

    validation_results.plot(
        metric_name=metric_name, save_plot=True, cohort_id=cohort_id
    )
    if metric_name == "stats_tables":
        assert os.path.exists("plots/plot_0.png")
    else:
        if cohort_id:
            path_to_check = f"plots/{cohort_id}_{metric_name}.png"
        else:
            path_to_check = f"plots/{metric_name}.png"

        assert os.path.exists(path_to_check) is True


@pytest.mark.parametrize(
    "plot_config, metric_name, cohort_id, threshold",
    [
<<<<<<< HEAD
        ({"problem_type": "object_detection"}, "average_precision", None, [0, 0.25, 0.5, 0.75, 1]),
        ({"problem_type": "object_detection"}, "confidence_distribution", None, [0, 0.25, 0.5, 0.75, 1]),
        ({"problem_type": "object_detection"}, "predicted_distribution", None),
=======
        ({"problem_type": "object_detection"}, "average_precision", None, 0.5),
        (
            {"problem_type": "object_detection"},
            "average_precision",
            None,
            [0, 0.25, 0.5, 0.75, 1],
        ),
        ({"problem_type": "object_detection"}, "top_losses", None, []),
>>>>>>> b83e8ad9
    ],
)
def test_plot_manager_single_metric_obj_det(
    plot_config, metric_name, cohort_id, threshold, setup_and_teardown
):
    from gesund import Validation
    from gesund.validation._result import ValidationResult
    from gesund.core._managers.metric_manager import metric_manager
    from gesund.core._managers.plot_manager import plot_manager

    problem_type = "object_detection"
    data_dir = f"./tests/_data/{problem_type}"
    validator = Validation(
        annotations_path=f"{data_dir}/gesund_custom_format/annotation.json",
        predictions_path=f"{data_dir}/gesund_custom_format/prediction.json",
        class_mapping=f"{data_dir}/test_class_mappings.json",
        problem_type=problem_type,
        data_format="json",
        json_structure_type="gesund",
        # metadata_path=f"{data_dir}/test_metadata_new.json",
        plot_config=plot_config,
        cohort_args={"selection_criteria": "random"},
        metric_args={"threshold": threshold},
    )
<<<<<<< HEAD

=======
>>>>>>> b83e8ad9
    validation_results = validator.run()
    assert isinstance(validation_results, ValidationResult) is True
    assert metric_name in metric_manager.get_names(problem_type=problem_type)
    assert metric_name in plot_manager.get_names(problem_type=problem_type)

<<<<<<< HEAD
    validation_results.plot(
        metric_name=metric_name, save_plot=True, cohort_id=cohort_id
    )

    if cohort_id:
        path_to_check = f"plots/{cohort_id}_{metric_name}.png"
    else:
        path_to_check = f"plots/{metric_name}.png"
=======
    file_name = f"{problem_type}_{metric_name}.png"
    validation_results.plot(
        metric_name=metric_name,
        save_plot=True,
        cohort_id=cohort_id,
        file_name=file_name,
    )

    if cohort_id:
        path_to_check = f"plots/{cohort_id}_{file_name}"
    else:
        path_to_check = f"plots/{file_name}"
>>>>>>> b83e8ad9

    assert os.path.exists(path_to_check) is True


"""
Usage

from gesund import Validation

validator = Validation(...)

results = validator.run()

results.plot(metric_name="str")

results.save(metric_name="str")

"""<|MERGE_RESOLUTION|>--- conflicted
+++ resolved
@@ -181,11 +181,6 @@
 @pytest.mark.parametrize(
     "plot_config, metric_name, cohort_id, threshold",
     [
-<<<<<<< HEAD
-        ({"problem_type": "object_detection"}, "average_precision", None, [0, 0.25, 0.5, 0.75, 1]),
-        ({"problem_type": "object_detection"}, "confidence_distribution", None, [0, 0.25, 0.5, 0.75, 1]),
-        ({"problem_type": "object_detection"}, "predicted_distribution", None),
-=======
         ({"problem_type": "object_detection"}, "average_precision", None, 0.5),
         (
             {"problem_type": "object_detection"},
@@ -194,7 +189,6 @@
             [0, 0.25, 0.5, 0.75, 1],
         ),
         ({"problem_type": "object_detection"}, "top_losses", None, []),
->>>>>>> b83e8ad9
     ],
 )
 def test_plot_manager_single_metric_obj_det(
@@ -219,25 +213,11 @@
         cohort_args={"selection_criteria": "random"},
         metric_args={"threshold": threshold},
     )
-<<<<<<< HEAD
-
-=======
->>>>>>> b83e8ad9
     validation_results = validator.run()
     assert isinstance(validation_results, ValidationResult) is True
     assert metric_name in metric_manager.get_names(problem_type=problem_type)
     assert metric_name in plot_manager.get_names(problem_type=problem_type)
 
-<<<<<<< HEAD
-    validation_results.plot(
-        metric_name=metric_name, save_plot=True, cohort_id=cohort_id
-    )
-
-    if cohort_id:
-        path_to_check = f"plots/{cohort_id}_{metric_name}.png"
-    else:
-        path_to_check = f"plots/{metric_name}.png"
-=======
     file_name = f"{problem_type}_{metric_name}.png"
     validation_results.plot(
         metric_name=metric_name,
@@ -250,7 +230,6 @@
         path_to_check = f"plots/{cohort_id}_{file_name}"
     else:
         path_to_check = f"plots/{file_name}"
->>>>>>> b83e8ad9
 
     assert os.path.exists(path_to_check) is True
 
