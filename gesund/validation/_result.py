from typing import Union, Optional

from gesund.core.schema import UserInputParams, UserInputData
from gesund.core._managers.metric_manager import metric_manager
from gesund.core._managers.plot_manager import plot_manager


class ValidationResult:
    def __init__(
        self,
        data: UserInputData,
        input_params: UserInputParams,
        result: Union[dict, list],
    ) -> None:
        """
        A function to initialize the resultant data

        :param data: the data loaded by the validation class
        :type data:
        :param input_params:
        :type input_params:
        :param result:
        :type result:

        :return: None
        """
        self.data = data
        self.user_params = input_params
        self.result = result

    def save(self, metric_name: str = "all", format: str = "json") -> str:
        """
        A function to save the metric in json format

        :param metric_name: name of the metric to save the results
        :type metric_name: str
        :param format: data format for the result to save in
        :type format: str

        :return: location of the json file stored
        :rtype: str
        """
        pass

    def plot(
        self,
        metric_name: str = "all",
        save_plot: bool = False,
        cohort_id: Optional[str] = None,
    ) -> Union[str, None]:
        """
        A functon to plot the given metric

        :param metric_name: name of the metric to be plotted
        :type metric_name: str
        :param save_plot: True if the plot is to be saved
        :type save_plot: bool
        :param file_name: Plot file name
        :type file_name: str

        :return: path of the plot if saved
        :rtype: str
        """
        if metric_name == "all":
            for _metric in plot_manager.get_names(
                problem_type=self.user_params.problem_type
            ):
                _plot_executor = plot_manager[
                    f"{self.user_params.problem_type}.{_metric}"
                ]

                if cohort_id:
                    result = self.result[cohort_id][_metric]
                else:
                    result = self.result[_metric]

                _plot_executor(results=result, save_plot=save_plot)
        else:
            _plot_executor = plot_manager[
                f"{self.user_params.problem_type}.{metric_name}"
            ]
<<<<<<< HEAD
            _plot_executor(results=self.result[metric_name], save_plot=save_plot)
=======

            if cohort_id:
                result = self.result[cohort_id][metric_name]
            else:
                result = self.result[metric_name]

            _plot_executor(results=result, save_plot=save_plot)
>>>>>>> 177bf12e
<|MERGE_RESOLUTION|>--- conflicted
+++ resolved
@@ -79,9 +79,6 @@
             _plot_executor = plot_manager[
                 f"{self.user_params.problem_type}.{metric_name}"
             ]
-<<<<<<< HEAD
-            _plot_executor(results=self.result[metric_name], save_plot=save_plot)
-=======
 
             if cohort_id:
                 result = self.result[cohort_id][metric_name]
@@ -89,4 +86,3 @@
                 result = self.result[metric_name]
 
             _plot_executor(results=result, save_plot=save_plot)
->>>>>>> 177bf12e
