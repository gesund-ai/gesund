--- conflicted
+++ resolved
@@ -9,9 +9,4 @@
     top_losses,
     threshold,
     average_precision,
-<<<<<<< HEAD
-    confidence_distribution,
-    predicted_distribution,
-=======
->>>>>>> b83e8ad9
 )