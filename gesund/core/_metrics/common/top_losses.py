from typing import Union, Optional, List, Dict
import os

import numpy as np
import pandas as pd
import itertools
from datetime import datetime
import pickle
import sklearn
from pycocotools.coco import COCO
from pycocotools.cocoeval import COCOeval
import matplotlib.pyplot as plt
from matplotlib.figure import Figure
import seaborn as sns

from gesund.core._utils import ValidationUtils
from gesund.core import metric_manager, plot_manager
from gesund.core._metrics.common.average_precision import AveragePrecision

<<<<<<< HEAD
=======
COHORT_SIZE_LIMIT = 2
DEBUG = True


class Classification:
    pass
>>>>>>> 32c2c344


class SemanticSegmentation(Classification):
    pass


class ObjectDetection:
    def _validate_data(self, data: dict) -> bool:
        """
        A function to validate the data that is required for metric calculation and plotting.

        :param data: The input data required for calculation, {"prediction":, "ground_truth": , "metadata":}
        :type data: dict

        :return: Status if the data is valid
        :rtype: bool
        """
        # Basic validation checks
        if not isinstance(data, dict):
            raise ValueError("Data must be a dictionary.")
        required_keys = ["prediction", "ground_truth"]
        for key in required_keys:
            if key not in data:
                raise ValueError(f"Data must contain '{key}'.")

        if len(data["prediction"]) != len(data["ground_truth"]):
            raise ValueError("Prediction and ground_truth must have the same length.")

        if (
            len(
                set(list(data["prediction"].keys())).difference(
                    set(list(data["ground_truth"].keys()))
                )
            )
            > 0
        ):
            raise ValueError("Prediction and ground_truth must have the same keys.")

        return True

<<<<<<< HEAD
    def __preprocess(
        self, data: dict, get_logits: bool = False, keep_imageid: bool = False
    ):
=======
    def __preprocess(self, data: dict, get_logits=False) -> tuple:
>>>>>>> 32c2c344
        """
        Preprocesses the data

        :param data: dictionary containing the data prediction, ground truth, metadata
        :type data: dict
        :param get_logits: in case of multi class classification set to True
        :type get_logits: boolean
        :param keep_imageid: to keep the image id in the response set to True
        :type keep_imageid: bool

        :return: data tuple
        :rtype: tuple
        """
        prediction, ground_truth, image_id_list = [], [], []
        for image_id in data["ground_truth"]:
            sample_gt = data["ground_truth"][image_id]
            sample_pred = data["prediction"][image_id]
            ground_truth.append(sample_gt["annotation"][0]["label"])
            image_id_list.append(image_id)

            if get_logits:
                prediction.append(sample_pred["logits"])
            else:
                prediction.append(sample_pred["prediction_class"])

<<<<<<< HEAD
        return (np.asarray(prediction), np.asarray(ground_truth), image_id_list)

    @staticmethod
    def _softmax(logits) -> np.ndarray:
        """
        A function to calculate the softmax

        :param logits: logits
        :type logits: np.ndarray

        :return: computed probabilities from logits
        :rtype: np.ndarray
        """
        exp_logits = np.exp(logits - np.max(logits, axis=1, keepdims=True))
        probabilities = exp_logits / np.sum(exp_logits, axis=1, keepdims=True)
        return probabilities

    def _calculate_loss(
        self, y_true: np.ndarray, y_pred: np.ndarray, overall: bool = False
    ) -> float:
        # Convert logits to probabilities
        probabilities = self._softmax(y_pred)
        # Clip probabilities to prevent log(0)
        probabilities = np.clip(probabilities, 1e-15, 1 - 1e-15)
        # Create one-hot encoded labels
        y_true_one_hot = np.eye(np.max(y_true) + 1)[y_true]
        # Calculate cross-entropy loss

        if overall:
            # to calculate if the loss is calculated over all the examples
            loss = -np.sum(y_true_one_hot * np.log(probabilities)) / y_true.shape[0]
        else:
            loss = -np.log(probabilities[np.arange(len(y_true)), y_true])

        return np.round(loss, 4)

    def __calculate_metrics(self, data: dict) -> dict:
        """
        A function to calculate the metrics

        :param data: data dictionary containing data
        :type data: dict
        :param class_mapping: a dictionary with class mapping labels
        :type class_mapping: dict

        :return: results calculated
        :rtype: dict
        """
        prediction, ground_truth, image_id = self.__preprocess(
            data, get_logits=True, keep_imageid=True
        )
        pred_gt_df = pd.DataFrame(prediction)
        pred_gt_df["ground_truth"] = ground_truth.tolist()
        pred_gt_df["image_id"] = image_id

        # calculate the loss first
        # the loss considered is cross entropy loss as its the most general one used
        # for classification. Inorder to use a different loss function new class
        # method is supposed to defined and following line is replaced
        pred_gt_df["loss"] = self._calculate_loss(
            pred_gt_df["ground_truth"].to_numpy(), pred_gt_df[[0, 1]].to_numpy()
        )
        overall_loss = self._calculate_loss(
            pred_gt_df["ground_truth"].to_numpy(),
            pred_gt_df[[0, 1]].to_numpy(),
            overall=True,
        )

        # only the first 10 values with loss are picked up from the results
        # where the loss are sorted from highest to lowest order
        pred_gt_df = pred_gt_df.sort_values(by="loss", ascending=False)

        result = {"loss_data": pred_gt_df, "overall_loss": overall_loss}
        return result

    def calculate(self, data: dict) -> dict:
        """
        Calculates the top losses for the given dataset.

        :param data: The input data required for calculation and plotting
                {"prediction":, "ground_truth": , "metadata":, "class_mappings":}
        :type data: dict

        :return: Calculated metric results
        :rtype: dict
        """
        result = {}

        # Validate the data
        self._validate_data(data)

        # calculate the metrics
        result = self.__calculate_metrics(data)
        return result


class PlotTopLosses:
    def __init__(self, data: dict, cohort_id: Optional[int] = None):
        self.data = data
        self.cohort_id = cohort_id

    def _validate_data(self):
        """
        Validates the data required for plotting the top losses.
        """
        if "loss_data" not in self.data:
            raise ValueError("Data must contain 'loss_data'.")

    def save(self, fig: Figure, filename: str) -> str:
        """
        Saves the plot to a file.

        :param filename: Path where the plot image will be saved
        :type filename: str

        :return: Path where the plot image is saved
        :rtype: str
        """
        dir_path = "plots"
        if not os.path.exists(dir_path):
            os.makedirs(dir_path)

        if self.cohort_id:
            filepath = f"{dir_path}/{self.cohort_id}_{filename}"
        else:
            filepath = f"{dir_path}/{filename}"

        fig.savefig(filepath, format="png")
        return filepath

    def plot(self, top_k: int = 9) -> Figure:
        """
        Plots the top losses.

        :param top_k: Number of top losses to display
        :type top_k: int
        :return: Matplotlib Figure object
        :rtype: Figure
        """
        # Validate the data
        self._validate_data()
        fig, ax = plt.subplots(figsize=(10, 7))
        plot_data = self.data["loss_data"].head(20)
        sns.barplot(
            data=plot_data,
            x="image_id",
            y="loss",
            ax=ax,
            palette="pastel",
            hue="ground_truth",
        )

        ax.set_xlabel("Image id", fontdict={"fontsize": 14, "fontweight": "medium"})
        ax.set_xticklabels(ax.get_xticklabels(), rotation=45, ha="right")
        ax.set_ylabel("Loss Value", fontdict={"fontsize": 14, "fontweight": "medium"})

        title_txt = f"Top losses : Overall loss: {self.data['overall_loss']} : Top 20"
        if self.cohort_id:
            title_str = f"{title_txt}: cohort - {self.cohort_id}"
        else:
            title_str = f"{title_txt}"

        ax.set_title(title_str, fontdict={"fontsize": 16, "fontweight": "medium"})
        ax.legend(loc="lower right")
        return fig



class SemanticSegmentation(Classification):
    pass


class ObjectDetection:
    def _validate_data(self, data: dict) -> bool:
        """
        A function to validate the data that is required for metric calculation and plotting.

        :param data: The input data required for calculation, {"prediction":, "ground_truth": , "metadata":}
        :type data: dict

        :return: Status if the data is valid
        :rtype: bool
        """
        # Basic validation checks
        if not isinstance(data, dict):
            raise ValueError("Data must be a dictionary.")
        required_keys = ["prediction", "ground_truth"]
        for key in required_keys:
            if key not in data:
                raise ValueError(f"Data must contain '{key}'.")

        if len(data["prediction"]) != len(data["ground_truth"]):
            raise ValueError("Prediction and ground_truth must have the same length.")

        if (
            len(
                set(list(data["prediction"].keys())).difference(
                    set(list(data["ground_truth"].keys()))
                )
            )
            > 0
        ):
            raise ValueError("Prediction and ground_truth must have the same keys.")

        return True

    def __preprocess(self, data: dict, get_logits=False) -> tuple:
        """
        Preprocesses the data

        :param data: dictionary containing the data prediction, ground truth, metadata
        :type data: dict
        :param get_logits: in case of multi class classification set to True
        :type get_logits: boolean

        :return: data tuple
        :rtype: tuple
        """
        prediction, ground_truth = [], []
        for image_id in data["ground_truth"]:
            sample_gt = data["ground_truth"][image_id]
            sample_pred = data["prediction"][image_id]
            ground_truth.append(sample_gt["annotation"][0]["label"])

            if get_logits:
                prediction.append(sample_pred["logits"])
            else:
                prediction.append(sample_pred["prediction_class"])
        return (np.asarray(prediction), np.asarray(ground_truth))

=======
>>>>>>> 32c2c344
    def __calculate_metrics(self, data: dict, class_mapping: dict) -> dict:
        """
        A function to calculate the metrics

        :param data: data dictionary containing data
        :type data: dict
        :param class_mapping: a dictionary with class mapping labels
        :type class_mapping: dict

        :return: results calculated
        :rtype: dict
        """
        class_order = [int(i) for i in list(class_mapping.keys())]
        # TODO: class wise auc and roc

        if len(class_order) > 2:

            prediction, ground_truth = self.__preprocess(data, get_logits=True)

        else:
            prediction, ground_truth = self.__preprocess(data)

            # TODO: check if the methods for that script are available

        return data

    def calculate(self, data: dict) -> dict:
        """
        Calculates the Top Losses metric for the given dataset.

        :param data: The input data required for calculation and plotting
                     {"prediction":, "ground_truth": , "class_mappings":}
        :type data: dict

        :return: Calculated metric results
        :rtype: dict
        """
        result = {}

        # Validate the data
        self._validate_data(data)

        # calculate results
        result = self.__calculate_metrics(data, data.get("class_mapping"))

        return result


class TopLosses:
    def __init__(self, coco_, class_mappings, loss):
        self.coco_ = coco_
        self.class_mappings = class_mappings
        self.loss = loss

    def calculate_top_losses(self, top_k=100):
        """
        Calculates and returns the top_k samples with the highest losses.
        """
        average_precision = AveragePrecision(
            class_mappings=self.class_mappings,
            coco_=self.coco_,
        )

        losses_list = average_precision.plot_top_losses()

        # Sort and get top_k losses
        sorted_losses = sorted(losses_list, key=lambda x: x["mIoU"])
        top_losses = sorted_losses[:top_k]

        return top_losses


class PlotTopLosses:
    def __init__(
        self, coco_, class_mappings, loss=None, meta_dict=None, cohort_id=None
    ):
        self.loss = loss
        self.meta_dict = meta_dict
        self.coco_ = coco_
        self.class_mappings = class_mappings
        self.is_meta_exists = False
        self.cohort_id = cohort_id
        if self.meta_dict is not None:
            self.is_meta_exists = True
        self.top_losses_instance = TopLosses(
            loss=self.loss, coco_=self.coco_, class_mappings=self.class_mappings
        )

    def _validate_data(self):
        """
        Validates the data required for plotting.
        """
        if not self.coco_ or not self.class_mappings:
            raise ValueError("COCO data and class mappings must be provided.")

    def save(self, fig: Figure, filename: str) -> str:
        """
        Saves the plot to a file.

        :param filename: Path where the plot image will be saved
        :type filename: str

        :return: Path where the plot image is saved
        :rtype: str
        """
        dir_path = "plots"
        if not os.path.exists(dir_path):
            os.makedirs(dir_path)

        if self.cohort_id:
            filepath = f"{dir_path}/{self.cohort_id}_{filename}"
        else:
            filepath = f"{dir_path}/{filename}"
        fig.savefig(filepath, format="png")
        return filepath

    def plot(self) -> Figure:
        """
        Plots the Top Losses.
        """
        self._validate_data()
        top_losses = self.top_losses_instance.calculate_top_losses()

        # Extract data for plotting
        image_ids = [item["image_id"] for item in top_losses]
        mIoUs = [item["mIoU"] for item in top_losses]

        # Create plot
        fig, ax = plt.subplots(figsize=(10, 6))
        sns.barplot(x=image_ids, y=mIoUs, ax=ax)
        ax.set_title("Top Losses")
        ax.set_xlabel("Image ID")
        ax.set_ylabel("Mean IoU")
        plt.xticks(rotation=90)
        return fig


problem_type_map = {
    "classification": Classification,
    "semantic_segmentation": SemanticSegmentation,
    "object_detection": ObjectDetection,
}


@metric_manager.register("object_detection.top_losses")
def calculate_top_losses(data: dict, problem_type: str):
    """
    A wrapper function to calculate the Top Losses metric.

    :param data: Dictionary of data: {"prediction": , "ground_truth": }
    :type data: dict
    :param problem_type: Type of the problem
    :type problem_type: str

    :return: Dict of calculated results
    :rtype: dict
    """
    _metric_calculator = problem_type_map[problem_type]()
    result = _metric_calculator.calculate(data)
    return result


@plot_manager.register("object_detection.top_losses")
def plot_top_losses(
    results: dict,
    save_plot: bool,
    file_name: str = "top_losses.png",
    cohort_id: Optional[int] = None,
) -> Union[str, None]:
    """
<<<<<<< HEAD
    A wrapper function to plot the top losses chart.

    :param results: Dictionary of the results
    :type results: dict
    :param save_plot: Boolean value to save plot
    :type save_plot: bool
    :param file_name: Name of the file to save the plot
    :type file_name: str
    :param cohort_id: id of the cohort
    :type cohort_id: int

    :return: None or path to the saved plot
    :rtype: Union[str, None]
=======
    A wrapper function to plot the Top Losses curves.
>>>>>>> 32c2c344
    """
    plotter = PlotTopLosses(
        coco_=results.get("coco_"),
        class_mappings=results.get("class_mappings"),
        loss=results.get("loss"),
        meta_dict=results.get("meta_dict"),
        cohort_id=cohort_id,
    )
    fig = plotter.plot()
    if save_plot:
        return plotter.save(fig, filename=file_name)
    else:
        plt.show()<|MERGE_RESOLUTION|>--- conflicted
+++ resolved
@@ -17,15 +17,12 @@
 from gesund.core import metric_manager, plot_manager
 from gesund.core._metrics.common.average_precision import AveragePrecision
 
-<<<<<<< HEAD
-=======
 COHORT_SIZE_LIMIT = 2
 DEBUG = True
 
 
 class Classification:
     pass
->>>>>>> 32c2c344
 
 
 class SemanticSegmentation(Classification):
@@ -66,13 +63,7 @@
 
         return True
 
-<<<<<<< HEAD
-    def __preprocess(
-        self, data: dict, get_logits: bool = False, keep_imageid: bool = False
-    ):
-=======
     def __preprocess(self, data: dict, get_logits=False) -> tuple:
->>>>>>> 32c2c344
         """
         Preprocesses the data
 
@@ -98,239 +89,6 @@
             else:
                 prediction.append(sample_pred["prediction_class"])
 
-<<<<<<< HEAD
-        return (np.asarray(prediction), np.asarray(ground_truth), image_id_list)
-
-    @staticmethod
-    def _softmax(logits) -> np.ndarray:
-        """
-        A function to calculate the softmax
-
-        :param logits: logits
-        :type logits: np.ndarray
-
-        :return: computed probabilities from logits
-        :rtype: np.ndarray
-        """
-        exp_logits = np.exp(logits - np.max(logits, axis=1, keepdims=True))
-        probabilities = exp_logits / np.sum(exp_logits, axis=1, keepdims=True)
-        return probabilities
-
-    def _calculate_loss(
-        self, y_true: np.ndarray, y_pred: np.ndarray, overall: bool = False
-    ) -> float:
-        # Convert logits to probabilities
-        probabilities = self._softmax(y_pred)
-        # Clip probabilities to prevent log(0)
-        probabilities = np.clip(probabilities, 1e-15, 1 - 1e-15)
-        # Create one-hot encoded labels
-        y_true_one_hot = np.eye(np.max(y_true) + 1)[y_true]
-        # Calculate cross-entropy loss
-
-        if overall:
-            # to calculate if the loss is calculated over all the examples
-            loss = -np.sum(y_true_one_hot * np.log(probabilities)) / y_true.shape[0]
-        else:
-            loss = -np.log(probabilities[np.arange(len(y_true)), y_true])
-
-        return np.round(loss, 4)
-
-    def __calculate_metrics(self, data: dict) -> dict:
-        """
-        A function to calculate the metrics
-
-        :param data: data dictionary containing data
-        :type data: dict
-        :param class_mapping: a dictionary with class mapping labels
-        :type class_mapping: dict
-
-        :return: results calculated
-        :rtype: dict
-        """
-        prediction, ground_truth, image_id = self.__preprocess(
-            data, get_logits=True, keep_imageid=True
-        )
-        pred_gt_df = pd.DataFrame(prediction)
-        pred_gt_df["ground_truth"] = ground_truth.tolist()
-        pred_gt_df["image_id"] = image_id
-
-        # calculate the loss first
-        # the loss considered is cross entropy loss as its the most general one used
-        # for classification. Inorder to use a different loss function new class
-        # method is supposed to defined and following line is replaced
-        pred_gt_df["loss"] = self._calculate_loss(
-            pred_gt_df["ground_truth"].to_numpy(), pred_gt_df[[0, 1]].to_numpy()
-        )
-        overall_loss = self._calculate_loss(
-            pred_gt_df["ground_truth"].to_numpy(),
-            pred_gt_df[[0, 1]].to_numpy(),
-            overall=True,
-        )
-
-        # only the first 10 values with loss are picked up from the results
-        # where the loss are sorted from highest to lowest order
-        pred_gt_df = pred_gt_df.sort_values(by="loss", ascending=False)
-
-        result = {"loss_data": pred_gt_df, "overall_loss": overall_loss}
-        return result
-
-    def calculate(self, data: dict) -> dict:
-        """
-        Calculates the top losses for the given dataset.
-
-        :param data: The input data required for calculation and plotting
-                {"prediction":, "ground_truth": , "metadata":, "class_mappings":}
-        :type data: dict
-
-        :return: Calculated metric results
-        :rtype: dict
-        """
-        result = {}
-
-        # Validate the data
-        self._validate_data(data)
-
-        # calculate the metrics
-        result = self.__calculate_metrics(data)
-        return result
-
-
-class PlotTopLosses:
-    def __init__(self, data: dict, cohort_id: Optional[int] = None):
-        self.data = data
-        self.cohort_id = cohort_id
-
-    def _validate_data(self):
-        """
-        Validates the data required for plotting the top losses.
-        """
-        if "loss_data" not in self.data:
-            raise ValueError("Data must contain 'loss_data'.")
-
-    def save(self, fig: Figure, filename: str) -> str:
-        """
-        Saves the plot to a file.
-
-        :param filename: Path where the plot image will be saved
-        :type filename: str
-
-        :return: Path where the plot image is saved
-        :rtype: str
-        """
-        dir_path = "plots"
-        if not os.path.exists(dir_path):
-            os.makedirs(dir_path)
-
-        if self.cohort_id:
-            filepath = f"{dir_path}/{self.cohort_id}_{filename}"
-        else:
-            filepath = f"{dir_path}/{filename}"
-
-        fig.savefig(filepath, format="png")
-        return filepath
-
-    def plot(self, top_k: int = 9) -> Figure:
-        """
-        Plots the top losses.
-
-        :param top_k: Number of top losses to display
-        :type top_k: int
-        :return: Matplotlib Figure object
-        :rtype: Figure
-        """
-        # Validate the data
-        self._validate_data()
-        fig, ax = plt.subplots(figsize=(10, 7))
-        plot_data = self.data["loss_data"].head(20)
-        sns.barplot(
-            data=plot_data,
-            x="image_id",
-            y="loss",
-            ax=ax,
-            palette="pastel",
-            hue="ground_truth",
-        )
-
-        ax.set_xlabel("Image id", fontdict={"fontsize": 14, "fontweight": "medium"})
-        ax.set_xticklabels(ax.get_xticklabels(), rotation=45, ha="right")
-        ax.set_ylabel("Loss Value", fontdict={"fontsize": 14, "fontweight": "medium"})
-
-        title_txt = f"Top losses : Overall loss: {self.data['overall_loss']} : Top 20"
-        if self.cohort_id:
-            title_str = f"{title_txt}: cohort - {self.cohort_id}"
-        else:
-            title_str = f"{title_txt}"
-
-        ax.set_title(title_str, fontdict={"fontsize": 16, "fontweight": "medium"})
-        ax.legend(loc="lower right")
-        return fig
-
-
-
-class SemanticSegmentation(Classification):
-    pass
-
-
-class ObjectDetection:
-    def _validate_data(self, data: dict) -> bool:
-        """
-        A function to validate the data that is required for metric calculation and plotting.
-
-        :param data: The input data required for calculation, {"prediction":, "ground_truth": , "metadata":}
-        :type data: dict
-
-        :return: Status if the data is valid
-        :rtype: bool
-        """
-        # Basic validation checks
-        if not isinstance(data, dict):
-            raise ValueError("Data must be a dictionary.")
-        required_keys = ["prediction", "ground_truth"]
-        for key in required_keys:
-            if key not in data:
-                raise ValueError(f"Data must contain '{key}'.")
-
-        if len(data["prediction"]) != len(data["ground_truth"]):
-            raise ValueError("Prediction and ground_truth must have the same length.")
-
-        if (
-            len(
-                set(list(data["prediction"].keys())).difference(
-                    set(list(data["ground_truth"].keys()))
-                )
-            )
-            > 0
-        ):
-            raise ValueError("Prediction and ground_truth must have the same keys.")
-
-        return True
-
-    def __preprocess(self, data: dict, get_logits=False) -> tuple:
-        """
-        Preprocesses the data
-
-        :param data: dictionary containing the data prediction, ground truth, metadata
-        :type data: dict
-        :param get_logits: in case of multi class classification set to True
-        :type get_logits: boolean
-
-        :return: data tuple
-        :rtype: tuple
-        """
-        prediction, ground_truth = [], []
-        for image_id in data["ground_truth"]:
-            sample_gt = data["ground_truth"][image_id]
-            sample_pred = data["prediction"][image_id]
-            ground_truth.append(sample_gt["annotation"][0]["label"])
-
-            if get_logits:
-                prediction.append(sample_pred["logits"])
-            else:
-                prediction.append(sample_pred["prediction_class"])
-        return (np.asarray(prediction), np.asarray(ground_truth))
-
-=======
->>>>>>> 32c2c344
     def __calculate_metrics(self, data: dict, class_mapping: dict) -> dict:
         """
         A function to calculate the metrics
@@ -501,23 +259,7 @@
     cohort_id: Optional[int] = None,
 ) -> Union[str, None]:
     """
-<<<<<<< HEAD
-    A wrapper function to plot the top losses chart.
-
-    :param results: Dictionary of the results
-    :type results: dict
-    :param save_plot: Boolean value to save plot
-    :type save_plot: bool
-    :param file_name: Name of the file to save the plot
-    :type file_name: str
-    :param cohort_id: id of the cohort
-    :type cohort_id: int
-
-    :return: None or path to the saved plot
-    :rtype: Union[str, None]
-=======
     A wrapper function to plot the Top Losses curves.
->>>>>>> 32c2c344
     """
     plotter = PlotTopLosses(
         coco_=results.get("coco_"),
