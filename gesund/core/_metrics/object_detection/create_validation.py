import time
import datetime
import pandas as pd
import json
import numpy as np
import os
import matplotlib.pyplot as plt
from typing import Any, Dict, List, Optional, Tuple

from .plots.plot_driver import ObjectDetectionPlotDriver
from gesund.core._metrics.object_detection.object_detection_metric_plot import (
    Object_Detection_Plot,
)


class ValidationCreation:
    """
    Class responsible for creating validation data and generating classification metrics and plots.

    Attributes:
        batch_job_id (str): Unique identifier for the batch job.
        filter_field (str): The field to filter the data, default is "image_url".
        generate_metrics (bool): Whether to generate metrics during validation creation, default is True.
    """
    def __init__(self, batch_job_id, filter_field="image_url", generate_metrics=True):
        """
        Initialize the ValidationCreation class.

        :param batch_job_id: Identifier for the batch job (str).
        :param filter_field: Field used for filtering the data (str, optional). Defaults to "image_url".
        :param generate_metrics: Flag to control whether metrics should be generated (bool, optional). Defaults to True.
        """
        self.batch_job_id = batch_job_id
        self.filter_field = filter_field
        self.generate_metrics = generate_metrics

    def create_validation_collection_data(self, successful_batch_data, annotation_data, meta_data=None):
        """
        Create a list of validation collection data from batch and annotation data.
    
        :param successful_batch_data: Dictionary containing data for successfully processed images (dict).
        :param annotation_data: Dictionary containing annotation data for the images (dict).
        :param meta_data: Additional metadata for each image (dict, optional). Defaults to None.
    
        :return: A list of dictionaries with validation data for each image (list).
        """

        validation_collection_data = list()
        # To Do: Optimize this
        for image_id in successful_batch_data:
            batch_item = successful_batch_data[image_id]
            annotation_item = annotation_data[image_id]
            image_information_dict = {}
            image_information_dict["batch_job_id"] = self.batch_job_id
            image_information_dict["image_id"] = batch_item["image_id"]
<<<<<<< HEAD
            image_information_dict["shape"] = annotation_item["shape"]
=======
            if format == "coco":
                image_information_dict["shape"] = annotation_item["shape"]
            else:
                image_information_dict["shape"] = batch_item["shape"]
>>>>>>> cefa7683
            image_information_dict["ground_truth"] = [
                {
                    "class": i["label"],
                    "box": {
                        "x1": i["points"][0]["x"],
                        "x2": i["points"][1]["x"],
                        "y1": i["points"][0]["y"],
                        "y2": i["points"][1]["y"],
                    },
                }
                for i in annotation_item["annotation"]
            ]
            image_information_dict["objects"] = batch_item["objects"]
            image_information_dict["created_timestamp"] = time.time()
            image_information_dict["meta_data"] = (
                meta_data[image_id]["metadata"] if meta_data else {}
            )
            validation_collection_data.append(image_information_dict)
        return validation_collection_data
    
    def _load_plotting_data(self, validation_collection_data, class_mappings):
        """
        Load plotting data for per-image and per-dataset plots.

        :param validation_collection_data: List of validation collection data (list).
        :param class_mappings: Mapping between class IDs and class names (dict).

        :return: Dictionary containing plotting data for per-image and per-dataset plots (dict).
        """
        plotting_data = dict()
        plotting_data["per_image"] = self._craft_per_image_plotting_data(
            validation_collection_data
        )
        plotting_data["per_dataset"] = self._craft_per_dataset_plotting_data(
            validation_collection_data, class_mappings
        )
        return plotting_data

    def _craft_per_dataset_plotting_data(self, validation_collection_data, class_mappings):
        """
        Create data for per-dataset plots (e.g., COCO format).

        :param validation_collection_data: List of validation collection data (list).
        :param class_mappings: Mapping between class IDs and class names (dict).

        :return: Dictionary containing prediction and ground truth data in COCO format (dict).
        """
        per_dataset = dict()
        if validation_collection_data:
            per_dataset["prediction_coco"] = self._load_pred_coco(
                validation_collection_data
            )
            per_dataset["ground_truth_coco"] = self._load_annot_coco(
                validation_collection_data, class_mappings
            )
        return per_dataset

    def _craft_per_image_plotting_data(
        self, 
        validation_collection_data: List[Dict[str, Any]]
        ) -> Dict[str, Any]:
        """
        Create data for per-image plots.

        :param validation_collection_data: List of validation collection data (list).

        :return: Dictionary containing ground truth, predictions, and metadata for each image (dict).
        """
        data = dict()
        validation_df = pd.DataFrame(validation_collection_data)
        # Ground truth dict
        ground_truth_dict = validation_df[["image_id", "ground_truth"]].values
        ground_truth_dict = dict(zip(ground_truth_dict[:, 0], ground_truth_dict[:, 1]))
        # Prediction dict
        prediction_dict = validation_df[["image_id", "objects"]].values
        prediction_dict = dict(zip(prediction_dict[:, 0], prediction_dict[:, 1]))

        try:
            loss_dict = (
                validation_df[["image_id", "loss"]]
                .set_index("image_id")
                .to_dict()["loss"]
            )
        except:
            pass

        data["ground_truth"] = ground_truth_dict
        data["objects"] = prediction_dict
        meta_data_dict = validation_df[["image_id", "meta_data"]].values
        meta_data_dict = dict(zip(meta_data_dict[:, 0], meta_data_dict[:, 1]))

        data["meta_data"] = meta_data_dict

        try:
            data["loss"] = loss_dict
        except:
            pass
        return data

    def load(
        self, 
        validation_collection_data: List[Dict[str, Any]], 
        class_mappings: Dict[int, str], 
        filtering_meta: Optional[Dict[str, Any]] = None
        ) -> Dict[str, Any]:
        """
        Load the validation collection data and class mappings to generate metrics and plots.

        :param validation_collection_data: List of validation collection data (list).
        :param class_mappings: Mapping between class IDs and class names (dict).
        :param filtering_meta: Metadata used for filtering (dict, optional). Defaults to None.

        :return: Dictionary containing the overall computed metrics (dict).
        """
        plotting_data = self._load_plotting_data(
            validation_collection_data=validation_collection_data,
            class_mappings=class_mappings,
        )

        # Create per image variables
        ground_truth_dict = plotting_data["per_image"]["ground_truth"]
        prediction_dict = plotting_data["per_image"]["objects"]

        pred_coco = plotting_data["per_dataset"]["prediction_coco"]
        gt_coco = plotting_data["per_dataset"]["ground_truth_coco"]
        coco_ = [pred_coco, gt_coco]
        meta_data_dict = None

        meta_data_dict = plotting_data["per_image"]["meta_data"]

        loss_dict = None

        try:
            loss_dict = plotting_data["per_image"]["loss"]
        except:
            print("Loss not found.")

        self.plot_driver = ObjectDetectionPlotDriver(
            coco_=coco_,
            class_mappings=class_mappings,
            ground_truth_dict=ground_truth_dict,
            prediction_dict=prediction_dict,
            meta_data_dict=meta_data_dict,
            loss_dict=loss_dict,
            batch_job_id=self.batch_job_id,
            filtering_meta=filtering_meta,
        )

        overall_metrics = self.plot_driver._calling_all_plots()

        if "mAP11@10" in overall_metrics["main_metric"]:
            del overall_metrics["main_metric"]["mAP11@10"]

        for key in overall_metrics["plot_blind_spot_metrics"]:
            if "AP11@10" in overall_metrics["plot_blind_spot_metrics"][key]:
                del overall_metrics["plot_blind_spot_metrics"][key]["AP11@10"]

        if "mAP11@10" in overall_metrics["plot_highlighted_overall_metrics"]["data"]:
            del overall_metrics["plot_highlighted_overall_metrics"]["data"]["mAP11@10"]

        for key in overall_metrics["plot_statistics_classbased_table"]["data"][
            "Validation"
        ]:
            if (
                "AP11@10"
                in overall_metrics["plot_statistics_classbased_table"]["data"][
                    "Validation"
                ][key]
            ):
                del overall_metrics["plot_statistics_classbased_table"]["data"][
                    "Validation"
                ][key]["AP11@10"]

        return overall_metrics

    def plot_metrics(
        self, 
        metrics: Dict[str, Any], 
        json_output_dir: str, 
        plot_outputs_dir: str, 
        plot_configs: Dict[str, Any]
        ) -> None:
        """
        Generate and save various types of plots based on the provided metrics and configurations.

        This function creates different types of plots (e.g., mixed plots, top misses, confidence histograms, etc.)
        and saves them to the specified output directories.

        :param metrics: Dictionary containing the computed metrics (dict).
        :param json_output_dir: Directory path where JSON files for the plots will be saved (str).
        :param plot_outputs_dir: Directory path where the generated plot images will be saved (str).
        :param plot_configs: Configuration dictionary specifying the types of plots to generate and their parameters (dict).

        :return: None
        """
        
        file_name_patterns = {
            "mixed_plot": ("mixed_json_path", "plot_performance_by_iou_threshold.json"),
            "top_misses": ("top_misses_path", "plot_{}.json"),
            "confidence_histogram": (
                "confidence_histogram_path",
                "plot_{}_scatter_distribution.json",
            ),
            "classbased_table": ("table_json_path", "plot_statistics_{}.json"),
            "overall_metrics": ("overall_json_path", "plot_highlighted_{}.json"),
            "blind_spot": ("blind_spot_path", "plot_{}_metrics.json"),
        }

        draw_params = {
            "mixed_plot": lambda c: {"mixed_args": c},
            "top_misses": lambda c: {"top_misses_args": c},
            "confidence_histogram": lambda c: {"confidence_histogram_args": c},
            "classbased_table": lambda c: {"classbased_table_args": c},
            "overall_metrics": lambda c: {"overall_args": c},
            "blind_spot": lambda c: {"blind_spot_args": c},
        }

        for draw_type, config in plot_configs.items():
            arg_name, file_pattern = file_name_patterns.get(
                draw_type, (None, "plot_{}.json")
            )
            if arg_name is None:
                print(f"Warning: Unknown draw type '{draw_type}'. Skipping.")
                continue

            file_name = file_pattern.format(draw_type)
            file_path = os.path.join(json_output_dir, file_name)
            plot = Object_Detection_Plot(**{arg_name: file_path})
            save_path = os.path.join(plot_outputs_dir, f"{draw_type}.png")

            try:
                params = draw_params.get(draw_type, lambda _: {})(config)
                plot.draw(draw_type, save_path=save_path, **params)
            except Exception as e:
                print(f"Error creating {draw_type}: {e}")

    def _load_pred_coco(
        self, 
        validation_collection_data: List[Dict[str, Any]]
        ) -> List[Dict[str, Any]]:
        """
        Load prediction data in COCO format.

        This function processes a list of validation collection data and transforms it into
        a list of prediction dictionaries formatted according to the COCO specification.

        :param validation_collection_data: (list, optional) List of validation collection data.

        :return: A list of prediction dictionaries in COCO format, each containing:
            - 'image_id' (int): Identifier of the image.
            - 'category_id' (int): Identifier of the predicted category.
            - 'bbox' (list): Bounding box coordinates in the format [x, y, width, height].
            - 'score' (float): Confidence score of the prediction.
        """

        pred_dict_list = []
        predictions_list = validation_collection_data
        for pred in predictions_list:
            objects = pred["objects"]
            image_id = pred["image_id"]

            for object_ in objects:
                bbox = list(object_["box"].values())
                class_label = object_["prediction_class"]
                confidence = object_["confidence"]

                add_dict = {
                    "image_id": image_id,
                    "category_id": class_label,
                    "bbox": [
                        bbox[0],
                        bbox[1],
                        (bbox[2] - bbox[0]),
                        (bbox[3] - bbox[1]),
                    ],
                    "score": confidence,
                }
                pred_dict_list.append(add_dict)

        return pred_dict_list

    def _load_annot_coco(
        self, 
        validation_collection_data: List[Dict[str, Any]], 
        class_mappings: Dict[int, str]
        ) -> Dict[str, Any]:
        """
        Load annotation data in COCO format.

        This function processes a list of validation collection data and class mappings to generate
        a COCO-formatted dictionary containing image metadata, annotations, and category information.

        :param validation_collection_data: (list, optional) List of validation collection data.
        :param class_mappings: (dict, optional) Mapping between class IDs and class names.

        :return: A dictionary in COCO format containing:
            - 'info' (dict): Metadata about the dataset.
            - 'licenses' (list): Licensing information for the dataset.
            - 'categories' (list): List of categories used in the dataset.
            - 'images' (list): List of image metadata, each containing:
                - 'id' (int): Identifier of the image.
                - 'license' (int): Identifier of the license.
                - 'file_name' (str): Name of the image file.
                - 'height' (int): Height of the image.
                - 'width' (int): Width of the image.
                - 'date_captured' (str): Date the image was captured.
            - 'annotations' (list): List of annotations, each containing:
                - 'id' (int): Identifier of the annotation.
                - 'image_id' (int): Identifier of the associated image.
                - 'category_id' (int): Identifier of the category for the annotation.
                - 'bbox' (list): Bounding box for the annotation.
                - 'segmentation' (None): Segmentation data (if applicable).
                - 'area' (float): Area of the bounding box.
                - 'iscrowd' (int): Indicator if the annotation is for a crowd.
        """

        coco_dict = {
            "info": {
                "year": "2022",
                "version": "1.0",
                "description": "Exported from Gesund AI",
                "contributor": "Gesund AI",
                "url": "https://gesund.ai",
                "date_created": datetime.datetime.strftime(
                    datetime.datetime.now(), format="%Y-%m-%dT%H:%M:%S%z"
                ),
            },
            "licenses": [
                {
                    "url": "http://creativecommons.org/licenses/by-nc-sa/2.0/",
                    "id": 1,
                    "name": "NonLicensed Annotation",
                },
            ],
            "categories": [
                {"id": 0, "name": "cat", "supercategory": "animal"},
            ],
            "images": [
                {
                    "id": 0,
                    "license": 1,
                    "file_name": None,
                    "height": 480,
                    "width": 640,
                    "date_captured": None,
                },
            ],
            "annotations": [
                {
                    "id": 0,
                    "image_id": 0,
                    "category_id": 2,
                    "bbox": [260, 177, 231, 199],
                    "segmentation": None,
                    "area": 45969,
                    "iscrowd": 0,
                },
            ],
        }

        categories = []

        for id_, name in class_mappings.items():
            categories.append({"id": int(id_), "name": name, "supercategory": name})

        coco_images_list = []
        images_list = validation_collection_data
        for img in images_list:
            image_id = img["image_id"]
            file_name = f"{image_id}.jpg"
            image_dict = {
                "id": image_id,
                "license": 1,
                "file_name": file_name,
                "height": None,
                "width": None,
                "date_captured": None,
            }
            coco_images_list.append(image_dict)

        coco_annotations_list = []
        annotations_list = validation_collection_data
        obj_id = 0
        for ant in annotations_list:
            image_id = ant["image_id"]

            for p in ant["ground_truth"]:
                category = p["class"]

                ant_dict = {
                    "id": obj_id,
                    "image_id": image_id,
                    "category_id": category,
                    "bbox": [
                        p["box"]["x1"],
                        p["box"]["y1"],
                        (p["box"]["x2"] - p["box"]["x1"]),
                        (p["box"]["y2"] - p["box"]["y1"]),
                    ],
                    "segmentation": None,
                    "area": (p["box"]["x2"] - p["box"]["x1"])
                    * (p["box"]["y2"] - p["box"]["y1"]),
                    "iscrowd": 0,
                }
                obj_id += 1
                coco_annotations_list.append(ant_dict)

        coco_dict["categories"] = categories
        coco_dict["images"] = coco_images_list
        coco_dict["annotations"] = coco_annotations_list
        annot_dict = coco_dict

        return annot_dict<|MERGE_RESOLUTION|>--- conflicted
+++ resolved
@@ -53,14 +53,12 @@
             image_information_dict = {}
             image_information_dict["batch_job_id"] = self.batch_job_id
             image_information_dict["image_id"] = batch_item["image_id"]
-<<<<<<< HEAD
-            image_information_dict["shape"] = annotation_item["shape"]
-=======
+
             if format == "coco":
                 image_information_dict["shape"] = annotation_item["shape"]
             else:
                 image_information_dict["shape"] = batch_item["shape"]
->>>>>>> cefa7683
+
             image_information_dict["ground_truth"] = [
                 {
                     "class": i["label"],
